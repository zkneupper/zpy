--- conflicted
+++ resolved
@@ -4,17 +4,13 @@
 from setuptools import find_packages
 import versioneer
 
-<<<<<<< HEAD
+
 def get_requirements_from_file(filepath):
     requires = []
     with open(filepath, 'r') as f:
         requires.append(f.readline())
     return requires
 
-=======
-with open('requirements.txt') as f:
-    required = f.read().splitlines()
->>>>>>> b624a940
 
 setup(
   name='zpy-zumo',
@@ -24,11 +20,7 @@
   author='Zumo Labs',
   author_email='infra@zumolabs.ai',
   packages=find_packages(),
-<<<<<<< HEAD
   install_requires=get_requirements_from_file('requirements.txt'),
-=======
-  install_requires=required,
->>>>>>> b624a940
   include_package_data=True,
   entry_points='''
     [console_scripts]
