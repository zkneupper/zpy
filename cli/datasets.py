--- conflicted
+++ resolved
@@ -1,27 +1,21 @@
-from cli.utils import download_url, parse_dataset_filter, fetch_auth
+import json
+import logging
+
+import requests
+from table_logger import TableLogger
 from zpy.files import to_pathlib_path
-from table_logger import TableLogger
-import requests
-import logging
-import json
+
+from cli.utils import download_url, fetch_auth, parse_dataset_filter
 
 log = logging.getLogger(__name__)
 
 
-<<<<<<< HEAD
-def create_generated_dataset(name, sim_name, config, url, token):
+@fetch_auth
+def create_generated_dataset(name, sim_name, config, url, auth_headers):
     """ create a dataset on ragnarok """
     endpoint = f'{url}/api/v1/sims/'
     params = {'name': sim_name}
-    r = requests.get(endpoint, params=params, headers=auth_headers(token))
-=======
-@fetch_auth
-def create_generated_dataset(name, scene_name, config, url, auth_headers):
-    """ create a dataset on ragnarok """
-    endpoint = f'{url}/api/v1/scenes/'
-    params = {'name': scene_name}
     r = requests.get(endpoint, params=params, headers=auth_headers)
->>>>>>> e2a31784
     if r.status_code != 200:
         log.warning(f'unable to fetch sims')
         return
@@ -38,7 +32,8 @@
     }
     r = requests.post(endpoint, data=data, headers=auth_headers)
     if r.status_code != 201:
-        log.warning(f'Unable to create dataset {name} for sim {sim_name} with config {config}')
+        log.warning(
+            f'Unable to create dataset {name} for sim {sim_name} with config {config}')
         return
     log.info(f'created dataset {name} for sim {sim_name} with config {config}')
 
@@ -49,11 +44,14 @@
     dset = []
     field, pattern, regex = parse_dataset_filter(dfilter)
     endpoint = f'{url}/api/v1/uploaded-data-sets/'
-    dset.extend(filter_dataset_url(field, pattern, regex, endpoint, auth_headers))
+    dset.extend(filter_dataset_url(
+        field, pattern, regex, endpoint, auth_headers))
     endpoint = f'{url}/api/v1/generated-data-sets/'
-    dset.extend(filter_dataset_url(field, pattern, regex, endpoint, auth_headers))
+    dset.extend(filter_dataset_url(
+        field, pattern, regex, endpoint, auth_headers))
     endpoint = f'{url}/api/v1/job-data-sets/'
-    dset.extend(filter_dataset_url(field, pattern, regex, endpoint, auth_headers))
+    dset.extend(filter_dataset_url(
+        field, pattern, regex, endpoint, auth_headers))
     return dset
 
 
@@ -99,7 +97,8 @@
         return
     response = json.loads(r.text)
     if response['count'] != 1:
-        log.warning(f'Unable to find {dataset_type} dataset with name "{name}"')
+        log.warning(
+            f'Unable to find {dataset_type} dataset with name "{name}"')
         return
     dataset = response['results'][0]
     endpoint = f"{url}/api/v1/{dataset['dataset_type']}-data-sets/{dataset['id']}/download"
@@ -111,20 +110,6 @@
     name_slug = f"{dataset['name'].replace(' ', '_')}-{dataset['id'][:8]}.zip"
     output_path = to_pathlib_path(path) / name_slug
     download_url(response['redirect_link'], output_path)
-
-
-def fetch_datasets():
-    """ fetch all datasets in ragnarok """
-    u_datasets = fetch_uploaded_datasets()
-    g_datasets = fetch_generated_datasets()
-    j_datasets = fetch_job_datasets()
-    tbl = TableLogger(columns='state,type,name,timestamp,id',default_colwidth=30)
-    for d in u_datasets:
-        tbl(d['state'], 'UPLOADED', d['name'], d['created_at'], d['id'])
-    for d in g_datasets:
-        tbl(d['state'], 'GENERATED', d['name'], d['created_at'], d['id'])
-    for d in j_datasets:
-        tbl(d['state'], 'JOB', d['name'], d['created_at'], d['id'])
 
 
 @fetch_auth
@@ -154,4 +139,19 @@
     if r.status_code != 200:
         log.warning('Unable to fetch job datasets')
         return []
-    return json.loads(r.text)['results']+    return json.loads(r.text)['results']
+
+
+def fetch_datasets():
+    """ fetch all datasets in ragnarok """
+    u_datasets = fetch_uploaded_datasets()
+    g_datasets = fetch_generated_datasets()
+    j_datasets = fetch_job_datasets()
+    tbl = TableLogger(columns='state,type,name,timestamp,id',
+                      default_colwidth=30)
+    for d in u_datasets:
+        tbl(d['state'], 'UPLOADED', d['name'], d['created_at'], d['id'])
+    for d in g_datasets:
+        tbl(d['state'], 'GENERATED', d['name'], d['created_at'], d['id'])
+    for d in j_datasets:
+        tbl(d['state'], 'JOB', d['name'], d['created_at'], d['id'])